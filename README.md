# evo 

***Python package for the evaluation of odometry and SLAM***

<<<<<<< HEAD
| Linux / macOS |
| :---: |
| [![Build Status](https://travis-ci.org/ToniRV/evo-1.svg?branch=master)](https://travis-ci.org/ToniRV/evo-1)|
=======
| Linux / macOS / Windows / ROS |
| :---: |
| [![Build Status](https://dev.azure.com/michl2222/michl2222/_apis/build/status/MichaelGrupp.evo?branchName=master)](https://dev.azure.com/michl2222/michl2222/_build/latest?definitionId=1&branchName=master) |
>>>>>>> 6d85c971

This package provides executables and a small library for handling, evaluating and comparing the trajectory output of odometry and SLAM algorithms.

Supported trajectory formats:

* 'TUM' trajectory files
* 'KITTI' pose files
* 'EuRoC MAV' (.csv groundtruth and TUM trajectory file)
* ROS bagfile with `geometry_msgs/PoseStamped`, `geometry_msgs/TransformStamped`, `geometry_msgs/PoseWithCovarianceStamped` or `nav_msgs/Odometry` topics or [TF messages](https://github.com/MichaelGrupp/evo/wiki/Formats#bag---ros-bagfile)

See [here](https://github.com/MichaelGrupp/evo/wiki/Formats) for more infos about the formats.

<a href="https://raw.githubusercontent.com/MichaelGrupp/evo/master/doc/assets/ape_demo_ORB_map.png" target="_blank">
  <img src="https://raw.githubusercontent.com/MichaelGrupp/evo/master/doc/assets/ape_demo_ORB_map.png" alt="evo" height="200" border="5" />
</a>
<a href="https://raw.githubusercontent.com/MichaelGrupp/evo/master/doc/assets/res_violin.png" target="_blank">
  <img src="https://raw.githubusercontent.com/MichaelGrupp/evo/master/doc/assets/res_violin.png" alt="evo" height="200" border="5" />
</a>
<a href="https://raw.githubusercontent.com/MichaelGrupp/evo/master/doc/assets/markers.png" target="_blank">
  <img src="https://raw.githubusercontent.com/MichaelGrupp/evo/master/doc/assets/markers.png" alt="evo" height="200" border="5" />
</a>
<a href="https://raw.githubusercontent.com/MichaelGrupp/evo/master/doc/assets/res_stats.png" target="_blank">
  <img src="https://raw.githubusercontent.com/MichaelGrupp/evo/master/doc/assets/res_stats.png" alt="evo" height="200" border="5" />
</a>

---

## Why?

evo has several advantages over other public benchmarking tools:

* common tools for different formats
* algorithmic options for association, alignment, scale adjustment for monocular SLAM etc.
* flexible options for output, [plotting](https://github.com/MichaelGrupp/evo/wiki/Plotting) or export (e.g. LaTeX plots or Excel tables)
* a powerful, configurable CLI that can cover many use cases
* modular `core` and `tools` libraries for custom extensions
* faster than other established Python-based tools ([see here](https://github.com/MichaelGrupp/evo/blob/master/doc/performance.md))

**What it's not:** a 1-to-1 re-implementation of a particular evaluation protocol tailored to a specific dataset. 

---

## Installation / Upgrade

Installation is easy-peasy if you're familiar with this: https://xkcd.com/1987/#

**Python 3.5+** and **Python 2.7** are both supported. If you want to use the ROS bagfile interface, first check which Python version is used by your ROS installation and install accordingly.
You might also want to use a [virtual environment](https://github.com/MichaelGrupp/evo/blob/master/doc/install_in_virtualenv.md).

### From PyPi
If you just want to use the executables of the latest release version, the easiest way is to run:
```bash
pip install evo --upgrade --no-binary evo
```
This will download the package and its dependencies from [PyPI](https://pypi.org/project/evo/) and install or upgrade them. Depending on your OS, you might be able to use `pip2` or `pip3` to specify the Python version you want. Tab completion for Bash terminals is supported via the [argcomplete](https://github.com/kislyuk/argcomplete/) package on most UNIX systems - open a new shell after the installation to use it (without `--no-binary evo` the tab completion might not be installed properly). If you want, you can subscribe to new releases via https://libraries.io/pypi/evo.

### From Source
Run this in the repository's base folder:
```bash
pip install --editable . --upgrade --no-binary evo
```

### Dependencies

**Python packages**

evo has some required dependencies that are ***automatically resolved*** during installation with pip.
They are specified in the `install_requires` part of the `setup.py` file.

**PyQt5 / PyQt4 (optional)**

PyQt5 will give you the enhanced GUI for plot figures from the "*Qt5Agg*" matplotlib backend (otherwise: "*TkAgg*"). If PyQt5 is already installed when installing this package, it will be used as a default (see `evo_config show`). To change the plot backend afterwards, run `evo_config set plot_backend Qt5Agg`. PyQt4 can be set equivalently.

**ROS (optional)**

All ROS-related features like reading bagfiles require a ROS installation, see [here](http://www.ros.org/). We tested this package with ROS Noetic, Melodic, Kinetic and Indigo.

---

## Command Line Interface

After installation with setup.py or from pip, the following executables can be called globally from your command-line:

**Metrics:**

* `evo_ape` - absolute pose error
* `evo_rpe` - relative pose error

**Tools:**

* `evo_traj` - tool for analyzing, plotting or exporting one or more trajectories
* `evo_res` - tool for comparing one or multiple result files from `evo_ape` or `evo_rpe`
* `evo_fig` - (experimental) tool for re-opening serialized plots (saved with `--serialize_plot`)
* `evo_config` - tool for global settings and config file manipulation

Call the commands with `--help` to see the options, e.g. `evo_ape --help`. Tab-completion of command line parameters is available on UNIX-like systems.

**More documentation**
Check out the [Wiki on GitHub](https://github.com/MichaelGrupp/evo/wiki).

---

## Example Workflow

There are some example trajectories in the source folder in `test/data`.


### 1.) Plot multiple trajectories

  Here, we plot two KITTI pose files and the ground truth using `evo_traj`:
  ```
  cd test/data
  evo_traj kitti KITTI_00_ORB.txt KITTI_00_SPTAM.txt --ref=KITTI_00_gt.txt -p --plot_mode=xz
  ```

  <a href="https://raw.githubusercontent.com/MichaelGrupp/evo/master/doc/assets/traj_demo.png" target="_blank">
    <img src="https://raw.githubusercontent.com/MichaelGrupp/evo/master/doc/assets/traj_demo.png" alt="evo" height="200" border="5" />
  </a>
  <a href="https://raw.githubusercontent.com/MichaelGrupp/evo/master/doc/assets/traj_demo_xyz.png" target="_blank">
    <img src="https://raw.githubusercontent.com/MichaelGrupp/evo/master/doc/assets/traj_demo_xyz.png" alt="evo" height="200" border="5" />
  </a>

### 2.) Run a metric on trajectories

  For example, here we calculate the absolute pose error for two trajectories from ORB-SLAM and S-PTAM using `evo_ape` (`KITTI_00_gt.txt` is the reference (ground truth)) and plot and save the individual results to .zip files for `evo_res`:

  *First trajectory (ORB Stereo):*

  ```
  mkdir results
  evo_ape kitti KITTI_00_gt.txt KITTI_00_ORB.txt -va --plot --plot_mode xz --save_results results/ORB.zip
  ```

  <a href="https://raw.githubusercontent.com/MichaelGrupp/evo/master/doc/assets/ape_demo_ORB_raw.png" target="_blank">
    <img src="https://raw.githubusercontent.com/MichaelGrupp/evo/master/doc/assets/ape_demo_ORB_raw.png" alt="evo" height="200" border="5" />
  </a>
  <a href="https://raw.githubusercontent.com/MichaelGrupp/evo/master/doc/assets/ape_demo_ORB_map.png" target="_blank">
    <img src="https://raw.githubusercontent.com/MichaelGrupp/evo/master/doc/assets/ape_demo_ORB_map.png" alt="evo" height="200" border="5" />
  </a>

  *Second trajectory (S-PTAM):*
  
  ```
  evo_ape kitti KITTI_00_gt.txt KITTI_00_SPTAM.txt -va --plot --plot_mode xz --save_results results/SPTAM.zip
  ```

  <a href="https://raw.githubusercontent.com/MichaelGrupp/evo/master/doc/assets/ape_demo_S-PTAM_raw.png" target="_blank">
    <img src="https://raw.githubusercontent.com/MichaelGrupp/evo/master/doc/assets/ape_demo_S-PTAM_raw.png" alt="evo" height="200" border="5" />
  </a>
  <a href="https://raw.githubusercontent.com/MichaelGrupp/evo/master/doc/assets/ape_demo_S-PTAM_map.png" target="_blank">
    <img src="https://raw.githubusercontent.com/MichaelGrupp/evo/master/doc/assets/ape_demo_S-PTAM_map.png" alt="evo" height="200" border="5" />
  </a>


### 3.) Process multiple results from a metric

  `evo_res` can be used to compare multiple result files from the metrics, i.e.:
  * print infos and statistics (default)
  * plot the results
  * save the statistics in a table

  Here, we use the results from above to generate a plot and a table:
  ```
  evo_res results/*.zip -p --save_table results/table.csv
  ```

  <a href="https://raw.githubusercontent.com/MichaelGrupp/evo/master/doc/assets/res_raw.png" target="_blank">
    <img src="https://raw.githubusercontent.com/MichaelGrupp/evo/master/doc/assets/res_raw.png" alt="evo" height="200" border="5" />
  </a>
  <a href="https://raw.githubusercontent.com/MichaelGrupp/evo/master/doc/assets/res_dist.png" target="_blank">
    <img src="https://raw.githubusercontent.com/MichaelGrupp/evo/master/doc/assets/res_dist.png" alt="evo" height="200" border="5" />
  </a>
  <a href="https://raw.githubusercontent.com/MichaelGrupp/evo/master/doc/assets/res_stats.png" target="_blank">
    <img src="https://raw.githubusercontent.com/MichaelGrupp/evo/master/doc/assets/res_stats.png" alt="evo" height="200" border="5" />
  </a>
  <a href="https://raw.githubusercontent.com/MichaelGrupp/evo/master/doc/assets/res_box.png" target="_blank">
    <img src="https://raw.githubusercontent.com/MichaelGrupp/evo/master/doc/assets/res_box.png" alt="evo" height="200" border="5" />
  </a>
  <a href="https://raw.githubusercontent.com/MichaelGrupp/evo/master/doc/assets/res_violin.png" target="_blank">
    <img src="https://raw.githubusercontent.com/MichaelGrupp/evo/master/doc/assets/res_violin.png" alt="evo" height="200" border="5" />
  </a>

---

## IPython / Jupyter Resources

For an interactive source code documentation, open the [Jupyter notebook](http://jupyter.readthedocs.io/en/latest/install.html) `metrics_tutorial.ipynb` in the `notebooks` folder of the repository. More infos on Jupyter notebooks: see [here](https://github.com/MichaelGrupp/evo/blob/master/doc/jupyter_notebook.md)

If you have IPython installed, you can launch an IPython shell with a custom evo profile with the command `evo_ipython`.

---

## Contributing Utilities

A few "inoffical" scripts for special use-cases are collected  in the `contrib/` directory of the repository. They are inofficial in the sense that they don't ship with the package distribution and thus aren't regularly tested in continuous integration.

---

## Trouble
*":scream:, this piece of :shit: software doesn't do what I want!!1!1!!"*

**First aid:**
* append `-h`/ `--help` to your command
* check the [Wiki](https://github.com/MichaelGrupp/evo/wiki)
* check the [previous issues](https://github.com/MichaelGrupp/evo/issues?q=is%3Aissue+is%3Aclosed)
* open a [new issue](https://github.com/MichaelGrupp/evo/issues)

**Jupyter notebook errors**

`No module named 'evo'`

This can be caused if the Kernel version of Jupyter does not match the Python version of the evo installation.

---

## Contributing

Patches are welcome, preferably as pull requests.

## License

[GPL-3.0 or later](https://www.gnu.org/licenses/gpl-3.0.html)

If you use this package for your research, a footnote with the link to this repository is appreciated: `github.com/MichaelGrupp/evo`.

...or, for citation with BibTeX:
```
@misc{grupp2017evo,
  title={evo: Python package for the evaluation of odometry and SLAM.},
  author={Grupp, Michael},
  howpublished={\url{https://github.com/MichaelGrupp/evo}},
  year={2017}
}
```<|MERGE_RESOLUTION|>--- conflicted
+++ resolved
@@ -2,15 +2,9 @@
 
 ***Python package for the evaluation of odometry and SLAM***
 
-<<<<<<< HEAD
 | Linux / macOS |
 | :---: |
 | [![Build Status](https://travis-ci.org/ToniRV/evo-1.svg?branch=master)](https://travis-ci.org/ToniRV/evo-1)|
-=======
-| Linux / macOS / Windows / ROS |
-| :---: |
-| [![Build Status](https://dev.azure.com/michl2222/michl2222/_apis/build/status/MichaelGrupp.evo?branchName=master)](https://dev.azure.com/michl2222/michl2222/_build/latest?definitionId=1&branchName=master) |
->>>>>>> 6d85c971
 
 This package provides executables and a small library for handling, evaluating and comparing the trajectory output of odometry and SLAM algorithms.
 
