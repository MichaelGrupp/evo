--- conflicted
+++ resolved
@@ -286,13 +286,8 @@
         raise FilterException("delta = {} ({}) produced an empty index list - try lower values or "
                               "a less strict tolerance".format(delta, delta_unit.value))
 
-<<<<<<< HEAD
     logger.debug("Found {} pairs with delta {} ({}) "
                  "among {} poses ".format(len(id_pairs), delta, delta_unit.value, len(poses)) +
                  ("using consecutive pairs." if not all_pairs else "using all possible pairs."))
-=======
-    logger.debug("found {} pairs with delta {} ({}) "
-                 "among {} poses ".format(len(id_pairs), delta, delta_unit.value, len(poses)) +
-                 ("using consecutive pairs " if not all_pairs else "using all possible pairs"))
->>>>>>> cb4ced55
+
     return id_pairs