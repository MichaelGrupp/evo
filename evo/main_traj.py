#!/usr/bin/env python
# -*- coding: UTF8 -*-
# PYTHON_ARGCOMPLETE_OK
"""
main executable for trajectory analysis
author: Michael Grupp

This file is part of evo (github.com/MichaelGrupp/evo).

evo is free software: you can redistribute it and/or modify
it under the terms of the GNU General Public License as published by
the Free Software Foundation, either version 3 of the License, or
(at your option) any later version.

evo is distributed in the hope that it will be useful,
but WITHOUT ANY WARRANTY; without even the implied warranty of
MERCHANTABILITY or FITNESS FOR A PARTICULAR PURPOSE.  See the
GNU General Public License for more details.

You should have received a copy of the GNU General Public License
along with evo.  If not, see <http://www.gnu.org/licenses/>.
"""

import argparse
import logging
import os

from evo.tools.settings import SETTINGS

logger = logging.getLogger(__name__)

SEP = "-" * 80


def parser() -> argparse.ArgumentParser:
    basic_desc = "trajectory analysis and manipulation tool"
    lic = "(c) evo authors"
    shared_parser = argparse.ArgumentParser(add_help=False)
    algo_opts = shared_parser.add_argument_group("algorithm options")
    output_opts = shared_parser.add_argument_group("output options")
    usability_opts = shared_parser.add_argument_group("usability options")
    shared_parser.add_argument("-f", "--full_check",
                               help="run all checks and print all stats",
                               action="store_true")
    algo_opts.add_argument("-a", "--align",
                           help="alignment with Umeyama's method (no scale)"
                           " - requires --ref", action="store_true")
    algo_opts.add_argument("-s", "--correct_scale",
                           help="scale correction with Umeyama's method"
                           " - requires --ref", action="store_true")
    algo_opts.add_argument(
        "--n_to_align",
        help="the number of poses to use for Umeyama alignment, "
        "counted from the start (default: all)", default=-1, type=int)
    algo_opts.add_argument(
        "--align_origin",
        help="align the trajectory origin to the origin of the reference "
        "trajectory", action="store_true")
    algo_opts.add_argument(
        "--sync",
        help="associate trajectories via matching timestamps - requires --ref",
        action="store_true")
    algo_opts.add_argument(
        "--transform_left", help="path to a .json file with a transformation"
        " to apply to the trajectories (left multiplicative)")
    algo_opts.add_argument(
        "--transform_right", help="path to a .json file with a transformation"
        " to apply to the trajectories (right_multiplicative)")
    algo_opts.add_argument(
        "--propagate_transform", help="with --transform_right: transform each "
        "pose and propagate resulting drift to the next.", action="store_true")
    algo_opts.add_argument("--invert_transform",
                           help="invert the transformation of the .json file",
                           action="store_true")
    algo_opts.add_argument(
        "--ref", help="trajectory that will be marked/used as the reference")
    algo_opts.add_argument(
        "--t_offset",
        help="add a constant timestamp offset (not adding to --ref trajectory)",
        default=0.0, type=float)
    algo_opts.add_argument(
        "--t_max_diff",
        help="maximum timestamp difference for data association", default=0.01,
        type=float)
    algo_opts.add_argument(
        "--merge", help="merge the trajectories in a single trajectory",
        action="store_true")
    output_opts.add_argument("-p", "--plot", help="show plot window",
                             action="store_true")
    output_opts.add_argument(
        "--plot_relative_time", action="store_true",
        help="show timestamps relative to the start of the reference")
    output_opts.add_argument(
        "--plot_mode", help="the axes for  plot projection",
        default=SETTINGS.plot_mode_default,
        choices=["xy", "xz", "yx", "yz", "zx", "zy", "xyz"])
    output_opts.add_argument(
        "--ros_map_yaml", help="yaml file of an ROS 2D map image (.pgm/.png)"
        " that will be drawn into the plot", default=None)
    output_opts.add_argument("--save_plot", help="path to save plot",
                             default=None)
    output_opts.add_argument("--save_table", help="path to save table with statistics",
                             default=None)
    output_opts.add_argument("--serialize_plot",
                             help="path to serialize plot (experimental)",
                             default=None)
    output_opts.add_argument("--save_as_tum",
                             help="save trajectories in TUM format (as *.tum)",
                             action="store_true")
    output_opts.add_argument("--save_as_kitti",
                             help="save poses in KITTI format (as *.kitti)",
                             action="store_true")
    output_opts.add_argument("--save_as_bag",
                             help="save trajectories in ROS bag as <date>.bag",
                             action="store_true")
    output_opts.add_argument("--logfile", help="Local logfile path.",
                             default=None)
    usability_opts.add_argument("--no_warnings",
                                help="no warnings requiring user confirmation",
                                action="store_true")
    usability_opts.add_argument("-v", "--verbose", help="verbose output",
                                action="store_true")
    usability_opts.add_argument(
        "--show_full_names", help="don't shorten input file paths when "
        "displaying trajectory names", action="store_true")
    usability_opts.add_argument("--silent", help="don't print any output",
                                action="store_true")
    usability_opts.add_argument(
        "--debug", help="verbose output with additional debug info",
        action="store_true")
    usability_opts.add_argument(
        "-c", "--config",
        help=".json file with parameters (priority over command line args)")

    main_parser = argparse.ArgumentParser(description="%s %s" % (basic_desc,
                                                                 lic))
    sub_parsers = main_parser.add_subparsers(dest="subcommand")
    sub_parsers.required = True
    kitti_parser = sub_parsers.add_parser(
        "kitti", description="%s for KITTI pose files - %s" %
        (basic_desc, lic), parents=[shared_parser])
    kitti_parser.add_argument("pose_files", help="one or multiple pose files",
                              nargs='+')

    tum_parser = sub_parsers.add_parser(
        "tum", description="%s for TUM trajectory files - %s" %
        (basic_desc, lic), parents=[shared_parser])
    tum_parser.add_argument("traj_files",
                            help="one or multiple trajectory files", nargs='+')

    euroc_parser = sub_parsers.add_parser(
        "euroc", description="%s for EuRoC MAV .csv's - %s" %
        (basic_desc, lic), parents=[shared_parser])
    euroc_parser.add_argument(
        "state_gt_csv",
        help="<sequence>/mav0/state_groundtruth_estimate0/data.csv", nargs='+')

    bag_parser = sub_parsers.add_parser(
        "bag", description="%s for ROS bag files - %s" % (basic_desc, lic),
        parents=[shared_parser])
    bag_parser.add_argument("bag", help="ROS bag file")
    bag_parser.add_argument("topics", help="multiple trajectory topics",
                            nargs='*')                         
    bag_parser.add_argument("--all_topics",
                            help="use all compatible topics in the bag",
                            action="store_true")
    return main_parser


def die(msg):
    import sys
    logger.error(msg)
    sys.exit(1)


def load_trajectories(args):
    from collections import OrderedDict
    from evo.tools import file_interface
    trajectories = OrderedDict()
    ref_traj = None
    if args.subcommand == "tum":
        for traj_file in args.traj_files:
            if traj_file == args.ref:
                continue
            trajectories[traj_file] = file_interface.read_tum_trajectory_file(
                traj_file)
        if args.ref:
            ref_traj = file_interface.read_tum_trajectory_file(args.ref)
    elif args.subcommand == "kitti":
        for pose_file in args.pose_files:
            if pose_file == args.ref:
                continue
            trajectories[pose_file] = file_interface.read_kitti_poses_file(
                pose_file)
        if args.ref:
            ref_traj = file_interface.read_kitti_poses_file(args.ref)
    elif args.subcommand == "euroc":
        for csv_file in args.state_gt_csv:
            if csv_file == args.ref:
                continue
            else:
                trajectories[
                    csv_file] = file_interface.read_euroc_csv_trajectory(
                        csv_file)
        if args.ref:
            ref_traj = file_interface.read_euroc_csv_trajectory(args.ref)
    elif args.subcommand == "bag":
        ros_version=os.getenv('ROS_VERSION')
        if ros_version == 1 :
            if not (args.topics or args.all_topics):
                die("No topics used - specify topics or set --all_topics.")
            if not os.path.exists(args.bag):
                raise file_interface.FileInterfaceException(
                    "File doesn't exist: {}".format(args.bag))
            import rosbag
            logger.debug("Opening bag file " + args.bag)
            bag = rosbag.Bag(args.bag)
            try:
                if args.all_topics:
                    topics = args.topics + file_interface.get_supported_topics(bag)
                    if args.ref in topics:
                        topics.remove(args.ref)
                    if len(topics) == 0:
                        die("No topics of supported types: {}".format(
                            " ".join(file_interface.SUPPORTED_ROS_MSGS)))
                else:
                    topics = args.topics
                for topic in topics:
                    if topic == args.ref:
                        continue
                    trajectories[topic] = file_interface.read_bag_trajectory(
                        bag, topic)
                if args.ref:
                    ref_traj = file_interface.read_bag_trajectory(bag, args.ref)
            finally:
                bag.close()
<<<<<<< HEAD
        elif ros_version == 2 :
            if not (args.topics or args.all_topics):
=======
        elif ros_version == 2
        if not (args.topics or args.all_topics):
>>>>>>> 52451173
                die("No topics used - specify topics or set --all_topics.")
            if not os.path.exists(args.bag):
                raise file_interface.FileInterfaceException(
                    "File doesn't exist: {}".format(args.bag))
            from rosbags.rosbag2 import Reader
            logger.debug("Opening bag file " + args.bag)
            bag = Reader(args.bag)
            try:
                if args.all_topics:
                    topics = args.topics + file_interface.get_supported_topics(bag)
                    if args.ref in topics:
                        topics.remove(args.ref)
                    if len(topics) == 0:
                        die("No topics of supported types: {}".format(
                            " ".join(file_interface.SUPPORTED_ROS_MSGS)))
                else:
                    topics = args.topics
                for topic in topics:
                    if topic == args.ref:
                        continue
                    trajectories[topic] = file_interface.read_bag2_trajectory(
                        bag, topic)
                if args.ref:
                    ref_traj = file_interface.read_bag2_trajectory(bag, args.ref)
            finally:
                bag.close()
        return trajectories, ref_traj

# TODO refactor
def print_traj_info(name, traj, verbose=False, full_check=False):
    from evo.core import trajectory

    logger.info(SEP)
    logger.info("name:\t" + name)

    if verbose or full_check:
        infos = traj.get_infos()
        info_str = ""
        for info, value in sorted(infos.items()):
            info_str += "\n\t" + info + "\t" + str(value)
        logger.info("infos:" + info_str)
        if full_check:
            passed, details = traj.check()
            check_str = ""
            for test, result in sorted(details.items()):
                check_str += "\n\t" + test + "\t" + result
            logger.info("checks:" + check_str)
            stat_str = ""
            try:
                stats = traj.get_statistics()
                for stat, value in sorted(stats.items()):
                    if isinstance(value, float):
                        stat_str += "\n\t" + stat + "\t" + "{0:.6f}".format(
                            value)
                    else:
                        stat_str += value
            except trajectory.TrajectoryException as e:
                stat_str += "\n\terror - " + str(e)
            logger.info("stats:" + stat_str)
    else:
        logger.info("infos:\t" + str(traj))


def to_filestem(name: str, args: argparse.Namespace) -> str:
    if args.subcommand == "bag":
        if name.startswith('/'):
            name = name[1:]
        name = name.replace(':', '/')  # TF ID
        return name.replace('/', '_')
    return os.path.splitext(os.path.basename(name))[0]


def to_topic_name(name: str, args: argparse.Namespace) -> str:
    if args.subcommand == "bag":
        return name.replace(':', '/')
    return '/' + os.path.splitext(os.path.basename(name))[0].replace(' ', '_')


def to_compact_name(name: str, args: argparse.Namespace,
                    latex_friendly=False) -> str:
    if not args.show_full_names and not args.subcommand == "bag":
        # /some/super/long/path/that/nobody/cares/about/traj.txt  ->  traj
        name = os.path.splitext(os.path.basename(name))[0]
    if latex_friendly:
        name = name.replace("_", "\\_")
    return name


def run(args):
    import sys

    import numpy as np

    import evo.core.lie_algebra as lie
    from evo.core import trajectory
    from evo.core.trajectory import PoseTrajectory3D
    from evo.tools import file_interface, log

    log.configure_logging(verbose=args.verbose, silent=args.silent,
                          debug=args.debug, local_logfile=args.logfile)
    if args.debug:
        import pprint
        logger.debug("main_parser config:\n" + pprint.pformat(
            {arg: getattr(args, arg)
             for arg in vars(args)}) + "\n")
    logger.debug(SEP)

    trajectories, ref_traj = load_trajectories(args)

    if args.merge:
        if args.subcommand == "kitti":
            die("Can't merge KITTI files.")
        if len(trajectories) == 0:
            die("No trajectories to merge (excluding --ref).")
        trajectories = {
            "merged_trajectory": trajectory.merge(trajectories.values())
        }

    if args.t_offset:
        logger.debug(SEP)
        for name, traj in trajectories.items():
            if type(traj) is trajectory.PosePath3D:
                die("{} doesn't have timestamps - can't add time offset.".
                    format(name))
            logger.info("Adding time offset to {}: {} (s)".format(
                name, args.t_offset))
            traj.timestamps += args.t_offset

    if args.n_to_align != -1 and not (args.align or args.correct_scale):
        die("--n_to_align is useless without --align or/and --correct_scale")

    # TODO: this is fugly, but is a quick solution for remembering each synced
    # reference when plotting pose correspondences later...
    synced = (args.subcommand == "kitti" and ref_traj) or any(
        (args.sync, args.align, args.correct_scale, args.align_origin))
    synced_refs = {}
    if synced:
        from evo.core import sync
        if not args.ref:
            logger.debug(SEP)
            die("Can't align or sync without a reference! (--ref)  *grunt*")
        for name, traj in trajectories.items():
            if args.subcommand == "kitti":
                ref_traj_tmp = ref_traj
            else:
                logger.debug(SEP)
                ref_traj_tmp, trajectories[name] = sync.associate_trajectories(
                    ref_traj, traj, max_diff=args.t_max_diff,
                    first_name="reference", snd_name=name)
            if args.align or args.correct_scale:
                logger.debug(SEP)
                logger.debug("Aligning {} to reference.".format(name))
                trajectories[name].align(
                    ref_traj_tmp, correct_scale=args.correct_scale,
                    correct_only_scale=args.correct_scale and not args.align,
                    n=args.n_to_align)
            if args.align_origin:
                logger.debug(SEP)
                logger.debug("Aligning {}'s origin to reference.".format(name))
                trajectories[name].align_origin(ref_traj_tmp)
            if SETTINGS.plot_pose_correspondences:
                synced_refs[name] = ref_traj_tmp

    if args.transform_left or args.transform_right:
        tf_type = "left" if args.transform_left else "right"
        tf_path = args.transform_left \
                if args.transform_left else args.transform_right
        transform = file_interface.load_transform_json(tf_path)
        logger.debug(SEP)
        if not lie.is_se3(transform):
            logger.warning("Not a valid SE(3) transformation!")
        if args.invert_transform:
            transform = lie.se3_inverse(transform)
        logger.debug("Applying a {}-multiplicative transformation:\n{}".format(
            tf_type, transform))
        for traj in trajectories.values():
            traj.transform(transform, right_mul=args.transform_right,
                           propagate=args.propagate_transform)

    for name, traj in trajectories.items():
        print_traj_info(
            to_compact_name(name, args), traj, args.verbose, args.full_check)
    if args.ref:
        print_traj_info(to_compact_name(args.ref, args), ref_traj,
                        args.verbose, args.full_check)

    if args.plot or args.save_plot or args.serialize_plot:
        import numpy as np
        from evo.tools import plot
        import matplotlib.pyplot as plt
        import matplotlib.cm as cm

        plot_collection = plot.PlotCollection("evo_traj - trajectory plot")
        fig_xyz, axarr_xyz = plt.subplots(3, sharex="col", figsize=tuple(
            SETTINGS.plot_figsize))
        fig_rpy, axarr_rpy = plt.subplots(3, sharex="col", figsize=tuple(
            SETTINGS.plot_figsize))
        fig_traj = plt.figure(figsize=tuple(SETTINGS.plot_figsize))

        plot_mode = plot.PlotMode[args.plot_mode]
        ax_traj = plot.prepare_axis(fig_traj, plot_mode)

        # for x-axis alignment starting from 0 with --plot_relative_time
        start_time = None

        if args.ref:
            if isinstance(ref_traj, trajectory.PoseTrajectory3D) \
                    and args.plot_relative_time:
                start_time = ref_traj.timestamps[0]

            short_traj_name = to_compact_name(
                args.ref, args, SETTINGS.plot_usetex)
            plot.traj(ax_traj, plot_mode, ref_traj,
                      style=SETTINGS.plot_reference_linestyle,
                      color=SETTINGS.plot_reference_color,
                      label=short_traj_name,
                      alpha=SETTINGS.plot_reference_alpha)
            plot.draw_coordinate_axes(ax_traj, ref_traj, plot_mode,
                                      SETTINGS.plot_axis_marker_scale)
            plot.traj_xyz(
                axarr_xyz, ref_traj, style=SETTINGS.plot_reference_linestyle,
                color=SETTINGS.plot_reference_color, label=short_traj_name,
                alpha=SETTINGS.plot_reference_alpha,
                start_timestamp=start_time)
            plot.traj_rpy(
                axarr_rpy, ref_traj, style=SETTINGS.plot_reference_linestyle,
                color=SETTINGS.plot_reference_color, label=short_traj_name,
                alpha=SETTINGS.plot_reference_alpha,
                start_timestamp=start_time)

        if args.ros_map_yaml:
            plot.ros_map(ax_traj, args.ros_map_yaml, plot_mode)

        cmap_colors = None
        if SETTINGS.plot_multi_cmap.lower() != "none":
            cmap = getattr(cm, SETTINGS.plot_multi_cmap)
            cmap_colors = iter(cmap(np.linspace(0, 1, len(trajectories))))

        for name, traj in trajectories.items():
            if cmap_colors is None:
                color = next(ax_traj._get_lines.prop_cycler)['color']
            else:
                color = next(cmap_colors)

            short_traj_name = to_compact_name(name, args, SETTINGS.plot_usetex)
            plot.traj(ax_traj, plot_mode, traj,
                      SETTINGS.plot_trajectory_linestyle, color,
                      short_traj_name, alpha=SETTINGS.plot_trajectory_alpha)
            plot.draw_coordinate_axes(ax_traj, traj, plot_mode,
                                      SETTINGS.plot_axis_marker_scale)
            if ref_traj and synced and SETTINGS.plot_pose_correspondences:
                plot.draw_correspondence_edges(
                    ax_traj, traj, synced_refs[name], plot_mode, color=color,
                    style=SETTINGS.plot_pose_correspondences_linestyle,
                    alpha=SETTINGS.plot_trajectory_alpha)
            plot.traj_xyz(axarr_xyz, traj, SETTINGS.plot_trajectory_linestyle,
                          color, short_traj_name,
                          alpha=SETTINGS.plot_trajectory_alpha,
                          start_timestamp=start_time)
            plot.traj_rpy(axarr_rpy, traj, SETTINGS.plot_trajectory_linestyle,
                          color, short_traj_name,
                          alpha=SETTINGS.plot_trajectory_alpha,
                          start_timestamp=start_time)
            if not SETTINGS.plot_usetex:
                fig_rpy.text(0., 0.005, "euler_angle_sequence: {}".format(
                    SETTINGS.euler_angle_sequence), fontsize=6)

        plot_collection.add_figure("trajectories", fig_traj)
        plot_collection.add_figure("xyz_view", fig_xyz)
        plot_collection.add_figure("rpy_view", fig_rpy)
        if args.plot:
            plot_collection.show()
        if args.save_plot:
            logger.info(SEP)
            plot_collection.export(args.save_plot,
                                   confirm_overwrite=not args.no_warnings)
        if args.serialize_plot:
            logger.info(SEP)
            plot_collection.serialize(args.serialize_plot,
                                      confirm_overwrite=not args.no_warnings)

    if args.save_as_tum:
        logger.info(SEP)
        for name, traj in trajectories.items():
            dest = to_filestem(name, args) + ".tum"
            file_interface.write_tum_trajectory_file(
                dest, traj, confirm_overwrite=not args.no_warnings)
        if args.ref:
            dest = to_filestem(args.ref, args) + ".tum"
            file_interface.write_tum_trajectory_file(
                dest, ref_traj, confirm_overwrite=not args.no_warnings)
    if args.save_as_kitti:
        logger.info(SEP)
        for name, traj in trajectories.items():
            dest = to_filestem(name, args) + ".kitti"
            file_interface.write_kitti_poses_file(
                dest, traj, confirm_overwrite=not args.no_warnings)
        if args.ref:
            dest = to_filestem(args.ref, args) + ".kitti"
            file_interface.write_kitti_poses_file(
                dest, ref_traj, confirm_overwrite=not args.no_warnings)
    if args.save_as_bag:
        import datetime
        import rosbag
        dest_bag_path = str(
            datetime.datetime.now().strftime("%Y-%m-%d-%H-%M-%S")) + ".bag"
        logger.info(SEP)
        logger.info("Saving trajectories to " + dest_bag_path + "...")
        bag = rosbag.Bag(dest_bag_path, 'w')
        try:
            for name, traj in trajectories.items():
                dest_topic = to_topic_name(name, args)
                frame_id = traj.meta[
                    "frame_id"] if "frame_id" in traj.meta else ""
                file_interface.write_bag_trajectory(bag, traj, dest_topic,
                                                    frame_id)
            if args.ref:
                dest_topic = to_topic_name(args.ref, args)
                frame_id = ref_traj.meta[
                    "frame_id"] if "frame_id" in ref_traj.meta else ""
                file_interface.write_bag_trajectory(bag, ref_traj, dest_topic,
                                                    frame_id)
        finally:
            bag.close()

    if args.save_table:
        from evo.tools import pandas_bridge
        logger.debug(SEP)
        df = pandas_bridge.trajectories_stats_to_df(trajectories)
        pandas_bridge.save_df_as_table(df, args.save_table,
                                       confirm_overwrite=not args.no_warnings)


if __name__ == '__main__':
    from evo import entry_points
    entry_points.traj()<|MERGE_RESOLUTION|>--- conflicted
+++ resolved
@@ -206,7 +206,7 @@
             ref_traj = file_interface.read_euroc_csv_trajectory(args.ref)
     elif args.subcommand == "bag":
         ros_version=os.getenv('ROS_VERSION')
-        if ros_version == 1 :
+        if ros_version == "1" :
             if not (args.topics or args.all_topics):
                 die("No topics used - specify topics or set --all_topics.")
             if not os.path.exists(args.bag):
@@ -234,13 +234,8 @@
                     ref_traj = file_interface.read_bag_trajectory(bag, args.ref)
             finally:
                 bag.close()
-<<<<<<< HEAD
-        elif ros_version == 2 :
+        elif ros_version == "2" :
             if not (args.topics or args.all_topics):
-=======
-        elif ros_version == 2
-        if not (args.topics or args.all_topics):
->>>>>>> 52451173
                 die("No topics used - specify topics or set --all_topics.")
             if not os.path.exists(args.bag):
                 raise file_interface.FileInterfaceException(
@@ -248,6 +243,7 @@
             from rosbags.rosbag2 import Reader
             logger.debug("Opening bag file " + args.bag)
             bag = Reader(args.bag)
+            bag.open()
             try:
                 if args.all_topics:
                     topics = args.topics + file_interface.get_supported_topics(bag)
