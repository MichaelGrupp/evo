--- conflicted
+++ resolved
@@ -36,11 +36,8 @@
 import mpl_toolkits.mplot3d.art3d as art3d
 from mpl_toolkits.mplot3d import Axes3D
 from matplotlib.collections import LineCollection
-<<<<<<< HEAD
 from matplotlib import rc
-=======
 from matplotlib.transforms import Affine2D
->>>>>>> 6d85c971
 
 import numpy as np
 import seaborn as sns
@@ -50,7 +47,6 @@
 from evo.core import trajectory
 
 # configure matplotlib and seaborn according to package settings
-<<<<<<< HEAD
 sns.set(style=SETTINGS.plot_seaborn_style,
         palette=SETTINGS.plot_seaborn_palette,
         font=SETTINGS.plot_fontfamily,
@@ -59,14 +55,6 @@
 
 
 rc_params = {
-=======
-# TODO: 'color_codes=False' to work around this bug:
-# https://github.com/mwaskom/seaborn/issues/1546
-sns.set(style=SETTINGS.plot_seaborn_style, font=SETTINGS.plot_fontfamily,
-        font_scale=SETTINGS.plot_fontscale, color_codes=False,
-        palette=SETTINGS.plot_seaborn_palette)
-rc = {
->>>>>>> 6d85c971
     "lines.linewidth": SETTINGS.plot_linewidth,
     "text.usetex": SETTINGS.plot_usetex,
     "font.family": SETTINGS.plot_fontfamily,
@@ -623,13 +611,8 @@
             ax.plot(x_array, np.cumsum(err_array),
                     linestyle=linestyle, marker=marker, color=color, label=name)
         else:
-<<<<<<< HEAD
-            ax.plot(np.cumsum(err_array),
-                    linestyle=linestyle, marker=marker, color=color, label=name)
-=======
             ax.plot(np.cumsum(err_array), linestyle=linestyle, marker=marker,
                     color=color, label=name)
->>>>>>> 6d85c971
     else:
         ymax = max(err_array)
         ymax_idx = np.argmax(err_array)
@@ -656,7 +639,6 @@
     if statistics is not None:
         for stat_name, value in statistics.items():
             color = next(ax._get_lines.prop_cycler)['color']
-<<<<<<< HEAD
             if stat_name in {"mean", "median", "rmse"}:
                 ax.axhline(y=value, color=color, linewidth=2.0, label=stat_name+" ({0:.5f})".format(value))
             if stat_name == "std" and "mean" in statistics:
@@ -673,15 +655,9 @@
                            linewidth=0.5,
                            zorder=0,
                            label=stat_name+" (+/- {0:.5f})".format(std))
-=======
-            if stat_name == "std" and "mean" in statistics:
-                mean, std = statistics["mean"], statistics["std"]
-                ax.axhspan(mean - std / 2, mean + std / 2, color=color,
-                           alpha=0.5, label=stat_name)
             else:
                 ax.axhline(y=value, color=color, linewidth=2.0,
                            label=stat_name)
->>>>>>> 6d85c971
     if threshold is not None:
         ax.axhline(y=threshold, color='red', linestyle='dashed', linewidth=2.0, label="threshold")
     # Remove vertical grid lines, as they are confused with spikes in the data.
